--- conflicted
+++ resolved
@@ -57,20 +57,11 @@
 impl fmt::Debug for SMBiosProcessorAdditionalInformation<'_> {
     fn fmt(&self, fmt: &mut fmt::Formatter) -> fmt::Result {
         fmt.debug_struct(std::any::type_name::<SMBiosProcessorAdditionalInformation>())
-<<<<<<< HEAD
-        .field("header", &self.parts.header)
-        .field("referenced_handle", &self.referenced_handle())
-        // .field("block_length", &self.block_length())
-        // .field("processor_type", &self.processor_type())
-        // .field("processor_specific_data", &self.processor_specific_data())
-        .finish()
-=======
             .field("header", &self.parts.header)
             .field("referenced_handle", &self.referenced_handle())
-            .field("block_length", &self.block_length())
-            .field("processor_type", &self.processor_type())
+            // .field("block_length", &self.block_length())
+            // .field("processor_type", &self.processor_type())
             // .field("processor_specific_data", &self.processor_specific_data())
             .finish()
->>>>>>> fb1f5961
     }
 }