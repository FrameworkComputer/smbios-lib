--- conflicted
+++ resolved
@@ -24,7 +24,6 @@
     }
 }
 
-<<<<<<< HEAD
 impl<'a> SMBiosOemStrings<'a> {
     /// Number of strings
     pub fn count(&self) -> Option<u8> {
@@ -36,21 +35,13 @@
         &self.parts.strings
     }
 }
-=======
-impl<'a> SMBiosOemStrings<'a> {}
->>>>>>> fb1f5961
 
 impl fmt::Debug for SMBiosOemStrings<'_> {
     fn fmt(&self, fmt: &mut fmt::Formatter) -> fmt::Result {
         fmt.debug_struct(std::any::type_name::<SMBiosOemStrings>())
-<<<<<<< HEAD
-        .field("header", &self.parts.header)
-        .field("count", &self.count())
-        .field("oem_strings", &self.oem_strings())
-        .finish()
-=======
             .field("header", &self.parts.header)
+            .field("count", &self.count())
+            .field("oem_strings", &self.oem_strings())
             .finish()
->>>>>>> fb1f5961
     }
 }